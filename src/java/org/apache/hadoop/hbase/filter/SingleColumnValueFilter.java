--- conflicted
+++ resolved
@@ -178,12 +178,9 @@
     // byte array copy?
     int compareResult =
       this.comparator.compareTo(Arrays.copyOfRange(data, offset, offset + length));
-<<<<<<< HEAD
-=======
 //    if (LOG.isDebugEnabled()) {
 //      LOG.debug("compareResult=" + compareResult + " " + Bytes.toString(data, offset, length));
 //    }
->>>>>>> b9e41678
     switch (this.compareOp) {
     case LESS:
       return compareResult <= 0;
